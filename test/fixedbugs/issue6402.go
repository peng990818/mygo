// errorcheck

// Copyright 2014 The Go Authors. All rights reserved.
// Use of this source code is governed by a BSD-style
// license that can be found in the LICENSE file.

// Issue 6402: spurious 'use of untyped nil' error

package p

func f() uintptr {
<<<<<<< HEAD
	return nil // ERROR "cannot use nil as type uintptr in return argument|cannot convert nil"
=======
	return nil // ERROR "cannot use nil as type uintptr in return argument|incompatible type"
>>>>>>> 4e8f681e
}<|MERGE_RESOLUTION|>--- conflicted
+++ resolved
@@ -9,9 +9,5 @@
 package p
 
 func f() uintptr {
-<<<<<<< HEAD
-	return nil // ERROR "cannot use nil as type uintptr in return argument|cannot convert nil"
-=======
-	return nil // ERROR "cannot use nil as type uintptr in return argument|incompatible type"
->>>>>>> 4e8f681e
+	return nil // ERROR "cannot use nil as type uintptr in return argument|incompatible type|cannot convert nil"
 }